/*
 CircularBuffer.tpp - Circular buffer library for Arduino.
 Copyright (c) 2017 Roberto Lo Giacco.

 This program is free software: you can redistribute it and/or modify
 it under the terms of the GNU Lesser General Public License as 
 published by the Free Software Foundation, either version 3 of the 
 License, or (at your option) any later version.

 This program is distributed in the hope that it will be useful,
 but WITHOUT ANY WARRANTY; without even the implied warranty of
 MERCHANTABILITY or FITNESS FOR A PARTICULAR PURPOSE.  See the
 GNU General Public License for more details.

 You should have received a copy of the GNU General Public License
 along with this program.  If not, see <http://www.gnu.org/licenses/>.
 */

template<typename T, size_t S, typename IT>
constexpr CircularBuffer<T,S,IT>::CircularBuffer() :
		head(buffer), tail(buffer), count(0) {
}

template<typename T, size_t S, typename IT>
template <typename Obj>
bool CircularBuffer<T,S,IT>::unshift(Obj&& value) {
	if (head == buffer) {
		head = buffer + capacity;
	}
	// TODO Call Destructor ...
	new (&head->obj) T (static_cast<Obj&&> (value));
	if (count == capacity) {
		if (tail-- == buffer) {
			tail = buffer + capacity - 1;
		}
		return false;
	} else {
		if (count++ == 0) {
			tail = head;
		}
		return true;
	}
}



template<typename T, size_t S, typename IT>
template <typename Obj>
bool CircularBuffer<T,S,IT>::push(Obj&& value) {
	if (++tail == buffer + capacity) {
		tail = buffer;
	}
	// TODO Call Destructor ...
	new (&tail->obj) T (static_cast<Obj&&> (value));
	if (count == capacity) {
		if (++head == buffer + capacity) {
			head = buffer;
		}
		return false;
	} else {
		if (count++ == 0) {
			head = tail;
		}
		return true;
	}
}

template<typename T, size_t S, typename IT>
T CircularBuffer<T,S,IT>::shift() {
<<<<<<< HEAD
	void(* crash) (void) = 0;
	if (count <= 0) crash();
	T result (static_cast<T&&> (*head));
	head->~T ();
	head++;
	
=======
	if (count <= 0) abort();
	T result = *head++;
>>>>>>> 8d69f608
	if (head >= buffer + capacity) {
		head = buffer;
	}
	count--;
	return result;
}

template<typename T, size_t S, typename IT>
T CircularBuffer<T,S,IT>::pop() {
<<<<<<< HEAD
	void(* crash) (void) = 0;
	if (count <= 0) crash();
	T result (static_cast<T&&> (*tail));
	tail->~T ();
	tail--;
=======
	if (count <= 0) abort();
	T result = *tail--;
>>>>>>> 8d69f608
	if (tail < buffer) {
		tail = buffer + capacity - 1;
	}
	count--;
	return result;
}

template<typename T, size_t S, typename IT>
inline T& CircularBuffer<T,S,IT>::first() {
	return head->obj;
}

template<typename T, size_t S, typename IT>
inline T& CircularBuffer<T,S,IT>::last() {
	return tail->obj;
}

template<typename T, size_t S, typename IT>
T& CircularBuffer<T,S,IT>::operator [](IT index) {
	return (buffer + ((head - buffer + index) % capacity))->obj;
}

template<typename T, size_t S, typename IT>
IT inline CircularBuffer<T,S,IT>::size() {
	return count;
}

template<typename T, size_t S, typename IT>
IT inline CircularBuffer<T,S,IT>::available() {
	return capacity - count;
}

template<typename T, size_t S, typename IT>
bool inline CircularBuffer<T,S,IT>::isEmpty() {
	return count == 0;
}

template<typename T, size_t S, typename IT>
bool inline CircularBuffer<T,S,IT>::isFull() {
	return count == capacity;
}

template<typename T, size_t S, typename IT>
void inline CircularBuffer<T,S,IT>::clear() {
	// TODO Call Destructor ...
	head = tail = buffer;
	count = 0;
}

#ifdef CIRCULAR_BUFFER_DEBUG
#include <string.h>
template<typename T, size_t S, typename IT>
void inline CircularBuffer<T,S,IT>::debug(Print* out) {
	for (IT i = 0; i < capacity; i++) {
		int hex = (int)buffer + i;
		out->print(hex, HEX);
		out->print("  ");
		out->print(*(buffer + i));
		if (head == buffer + i) {
			out->print(" head");
		} 
		if (tail == buffer + i) {
			out->print(" tail");
		}
		out->println();
	}
}

template<typename T, size_t S, typename IT>
void inline CircularBuffer<T,S,IT>::debugFn(Print* out, void (*printFunction)(Print*, const T&)) {
	for (IT i = 0; i < capacity; i++) {
		int hex = (int)buffer + i;
		out->print(hex, HEX);
		out->print("  ");
		printFunction(out, *(buffer + i));
		if (head == buffer + i) {
			out->print(" head");
		} 
		if (tail == buffer + i) {
			out->print(" tail");
		}
		out->println();
	}
}
#endif<|MERGE_RESOLUTION|>--- conflicted
+++ resolved
@@ -27,7 +27,8 @@
 	if (head == buffer) {
 		head = buffer + capacity;
 	}
-	// TODO Call Destructor ...
+	--head;
+	if (count == capacity) head->obj.~T ();
 	new (&head->obj) T (static_cast<Obj&&> (value));
 	if (count == capacity) {
 		if (tail-- == buffer) {
@@ -50,7 +51,7 @@
 	if (++tail == buffer + capacity) {
 		tail = buffer;
 	}
-	// TODO Call Destructor ...
+	if (count == capacity) tail->obj.~T ();
 	new (&tail->obj) T (static_cast<Obj&&> (value));
 	if (count == capacity) {
 		if (++head == buffer + capacity) {
@@ -67,17 +68,11 @@
 
 template<typename T, size_t S, typename IT>
 T CircularBuffer<T,S,IT>::shift() {
-<<<<<<< HEAD
-	void(* crash) (void) = 0;
-	if (count <= 0) crash();
-	T result (static_cast<T&&> (*head));
-	head->~T ();
+	if (count <= 0) abort();
+	T result (static_cast<T&&> (head->obj));
+	head->obj.~T ();
 	head++;
 	
-=======
-	if (count <= 0) abort();
-	T result = *head++;
->>>>>>> 8d69f608
 	if (head >= buffer + capacity) {
 		head = buffer;
 	}
@@ -87,16 +82,10 @@
 
 template<typename T, size_t S, typename IT>
 T CircularBuffer<T,S,IT>::pop() {
-<<<<<<< HEAD
-	void(* crash) (void) = 0;
-	if (count <= 0) crash();
-	T result (static_cast<T&&> (*tail));
-	tail->~T ();
+	if (count <= 0) abort();
+	T result (static_cast<T&&> (tail->obj));
+	tail->obj.~T ();
 	tail--;
-=======
-	if (count <= 0) abort();
-	T result = *tail--;
->>>>>>> 8d69f608
 	if (tail < buffer) {
 		tail = buffer + capacity - 1;
 	}
@@ -141,7 +130,12 @@
 
 template<typename T, size_t S, typename IT>
 void inline CircularBuffer<T,S,IT>::clear() {
-	// TODO Call Destructor ...
+	auto scan = head;
+	for (IT i = 0; i < count; ++i) {
+		scan->obj.~T ();
+		if (++scan == buffer + capacity)
+			scan = buffer;
+	}
 	head = tail = buffer;
 	count = 0;
 }
