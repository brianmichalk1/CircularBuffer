--- conflicted
+++ resolved
@@ -56,16 +56,12 @@
 	 */
 	static constexpr IT capacity = static_cast<IT>(S);
 
-<<<<<<< HEAD
-	CircularBuffer();
-=======
 	/**
 	 * Aliases the index type, can be used to obtain the right index type with `decltype(buffer)::index_t`.
 	 */
 	using index_t = IT;
 
-	constexpr CircularBuffer();
->>>>>>> 95db954e
+	CircularBuffer();
 
 	/**
 	 * Adds an element to the beginning of buffer: the operation returns `false` if the addition caused overwriting an existing element.
