--- conflicted
+++ resolved
@@ -24,6 +24,17 @@
 #include <Print.h>
 #endif
 
+#ifdef __AVR__
+	/**
+	 * Overload for operator new for placement-new syntax. In standard C++, this is provided by the standard library header <new>. However, AVR-GCC does not
+	 * provide that header, so we define our own operator new. If any other Arduino library does the same, this might result in a compiler error. In that case,
+	 * please comment this line.
+	 */
+	inline void *operator new(size_t, void *buf) { return buf; }
+#else
+#	include <new>
+#endif
+
 namespace Helper {
 	template<bool FITS8, bool FITS16> struct Index {
 		using Type = uint32_t;
@@ -38,13 +49,7 @@
 	};
 }
 
-<<<<<<< HEAD
-inline void *operator new(size_t, void *buf) { return buf; }
-	
-template<typename T, size_t S, typename IT = typename Helper::Index<(S <= UINT8_MAX)>::Type> class CircularBuffer {
-=======
 template<typename T, size_t S, typename IT = typename Helper::Index<(S <= UINT8_MAX), (S <= UINT16_MAX)>::Type> class CircularBuffer {
->>>>>>> 8d69f608
 public:
 	static constexpr IT capacity = static_cast<IT>(S);
 
@@ -118,7 +123,12 @@
 	#endif
 
 private:
-	union { T obj; } buffer[S], *head, *tail;
+	union Container {
+		T obj;
+		struct {} dummy;
+		constexpr Container () : dummy {} {}
+		~Container () {}
+	} buffer[S], *head, *tail;
 #ifndef CIRCULAR_BUFFER_INT_SAFE
 	IT count;
 #else
@@ -126,5 +136,5 @@
 #endif
 };
 
-#include "./CircularBuffer.tpp"
+#include <CircularBuffer.tpp>
 #endif