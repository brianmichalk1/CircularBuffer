/*
 CircularBuffer.h - Circular buffer library for Arduino.
 Copyright (c) 2017 Roberto Lo Giacco.

 This program is free software: you can redistribute it and/or modify
 it under the terms of the GNU Lesser General Public License as 
 published by the Free Software Foundation, either version 3 of the 
 License, or (at your option) any later version.

 This program is distributed in the hope that it will be useful,
 but WITHOUT ANY WARRANTY; without even the implied warranty of
 MERCHANTABILITY or FITNESS FOR A PARTICULAR PURPOSE.  See the
 GNU General Public License for more details.

 You should have received a copy of the GNU General Public License
 along with this program.  If not, see <http://www.gnu.org/licenses/>.
 */
#ifndef CIRCULAR_BUFFER_H_
#define CIRCULAR_BUFFER_H_
#include <stdint.h>
#include <stddef.h>

#ifdef CIRCULAR_BUFFER_DEBUG
#include <Print.h>
#endif

#if defined(__AVR__) && !defined(STD_LIB_NEW_OP)
	/**
	 * Overloading for operator new for placement-new syntax.
	 * In standard C++, this is provided by the standard library header <new>. However, AVR-GCC does not provide that header,
	 * so we define our own operator new.
	 * If any other Arduino library does the same, this might result in a compiler error, in which case,
	 * please declare the STD_LIB_NEW_OP switch to skip this.
	 */
	inline void *operator new(size_t, void *buf) { return buf; }
#else
#	include <new>
#endif

namespace Helper {
	template<bool FITS8, bool FITS16> struct Index {
		using Type = uint32_t;
	};

	template<> struct Index<false, true> {
		using Type = uint16_t;
	};

	template<> struct Index<true, true> {
		using Type = uint8_t;
	};
}

template<typename T, size_t S, typename IT = typename Helper::Index<(S <= UINT8_MAX), (S <= UINT16_MAX)>::Type> class CircularBuffer {
public:
	/**
	 * The buffer capacity: read only as it cannot ever change.
	 */
	static constexpr IT capacity = static_cast<IT>(S);

	/**
	 * Aliases the index type, can be used to obtain the right index type with `decltype(buffer)::index_t`.
	 */
	using index_t = IT;

	CircularBuffer();

	/**
	 * Disables copy constructor
	 */
	CircularBuffer(const CircularBuffer&) = delete;
	CircularBuffer(CircularBuffer&&) = delete;

	/**
	 * Disables assignment operator
	 */
	CircularBuffer& operator=(const CircularBuffer&) = delete;
	CircularBuffer& operator=(CircularBuffer&&) = delete;

	/**
	 * Adds an element to the beginning of buffer: the operation returns `false` if the addition caused overwriting an existing element.
	 */
	template<typename W>
	bool unshift(W&& value);

	/**
	 * Adds an element to the end of buffer: the operation returns `false` if the addition caused overwriting an existing element.
	 */
	template<typename W>
	bool push(W&& value);

	/**
	 * Removes an element from the beginning of the buffer.
	 */
	T shift();

	/**
	 * Removes an element from the end of the buffer.
	 */
	T pop();

	/**
	 * Returns the element at the beginning of the buffer.
	 */
<<<<<<< HEAD
	inline T& first();
=======
	T inline first() const;
>>>>>>> b11d141b

	/**
	 * Returns the element at the end of the buffer.
	 */
<<<<<<< HEAD
	inline T& last();
=======
	T inline last() const;
>>>>>>> b11d141b

	/**
	 * Array-like access to buffer
	 */
<<<<<<< HEAD
	T& operator [] (IT index);
=======
	T operator [] (IT index) const;
>>>>>>> b11d141b

	/**
	 * Returns how many elements are actually stored in the buffer.
	 */
	IT inline size() const;

	/**
	 * Returns how many elements can be safely pushed into the buffer.
	 */
	IT inline available() const;

	/**
	 * Returns `true` if no elements can be removed from the buffer.
	 */
	bool inline isEmpty() const;

	/**
	 * Returns `true` if no elements can be added to the buffer without overwriting existing elements.
	 */
	bool inline isFull() const;

	/**
	 * Resets the buffer to a clean status, making all buffer positions available.
	 */
	void inline clear();

	#ifdef CIRCULAR_BUFFER_DEBUG
	void inline debug(Print* out);
	void inline debugFn(Print* out, void (*printFunction)(Print*, const T&));
	#endif

private:
	union Node {
		T value;
		Node() {}
		~Node() {}
	} buffer[S], *head, *tail;
#ifndef CIRCULAR_BUFFER_INT_SAFE
	IT count;
#else
	volatile IT count;
#endif
};

#include <CircularBuffer.tpp>
#endif<|MERGE_RESOLUTION|>--- conflicted
+++ resolved
@@ -102,29 +102,17 @@
 	/**
 	 * Returns the element at the beginning of the buffer.
 	 */
-<<<<<<< HEAD
-	inline T& first();
-=======
-	T inline first() const;
->>>>>>> b11d141b
+	inline T& first() const;
 
 	/**
 	 * Returns the element at the end of the buffer.
 	 */
-<<<<<<< HEAD
-	inline T& last();
-=======
-	T inline last() const;
->>>>>>> b11d141b
+	inline T& last() const;
 
 	/**
 	 * Array-like access to buffer
 	 */
-<<<<<<< HEAD
-	T& operator [] (IT index);
-=======
-	T operator [] (IT index) const;
->>>>>>> b11d141b
+	T& operator [] (IT index) const;
 
 	/**
 	 * Returns how many elements are actually stored in the buffer.
